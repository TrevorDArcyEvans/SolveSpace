include(GNUInstallDirs)

# configuration

include_directories(
    ${CMAKE_CURRENT_SOURCE_DIR}
    ${CMAKE_CURRENT_BINARY_DIR})

set(HAVE_SPACEWARE ${SPACEWARE_FOUND})

if(NOT WIN32 OR APPLE)
    if(GTKMM_gtkmm-3.0_VERSION VERSION_LESS "3.24.0")
        set(HAVE_GTK_FILECHOOSERNATIVE 0)
    else()
        set(HAVE_GTK_FILECHOOSERNATIVE 1)
    endif()
endif()

configure_file(${CMAKE_CURRENT_SOURCE_DIR}/config.h.in
               ${CMAKE_CURRENT_BINARY_DIR}/config.h)

# solvespace dependencies
add_library(slvs_deps INTERFACE)
target_include_directories(slvs_deps INTERFACE SYSTEM
    ${OPENGL_INCLUDE_DIR}
    ${ZLIB_INCLUDE_DIR}
    ${PNG_PNG_INCLUDE_DIR}
    ${FREETYPE_INCLUDE_DIRS}
    ${CAIRO_INCLUDE_DIRS}
    ${MIMALLOC_INCLUDE_DIR}
    ${EIGEN3_INCLUDE_DIRS})
target_link_libraries(slvs_deps INTERFACE
    dxfrw
    ${ZLIB_LIBRARY}
    ${PNG_LIBRARY}
    ${FREETYPE_LIBRARY}
    ${CAIRO_LIBRARIES}
    mimalloc-static)

if(Backtrace_FOUND)
    target_include_directories(slvs_deps INTERFACE SYSTEM
        ${Backtrace_INCLUDE_DIRS})
    target_link_libraries(slvs_deps INTERFACE
        ${Backtrace_LIBRARY})
endif()

if(SPACEWARE_FOUND)
    target_include_directories(slvs_deps INTERFACE SYSTEM
        ${SPACEWARE_INCLUDE_DIR})
    target_link_libraries(slvs_deps INTERFACE
        ${SPACEWARE_LIBRARIES})
endif()

if(ENABLE_OPENMP)
    target_link_libraries(slvs_deps INTERFACE slvs_openmp)
endif()

target_compile_options(slvs_deps
    INTERFACE ${COVERAGE_FLAGS})

# platform utilities

if(APPLE)
    target_link_libraries(slvs_deps INTERFACE
        ${APPKIT_LIBRARY})
endif()

# libslvs
add_library(slvs SHARED
    solvespace.h
    platform/platform.h
    util.cpp
    entity.cpp
    expr.cpp
    constraint.cpp
    constrainteq.cpp
    system.cpp
    platform/platform.cpp
    lib.cpp)

target_compile_definitions(slvs
    PRIVATE -DLIBRARY)

target_include_directories(slvs
    PUBLIC
        ${CMAKE_SOURCE_DIR}/include
        ${EIGEN3_INCLUDE_DIRS})

target_link_libraries(slvs PRIVATE slvs_deps)

set_target_properties(slvs PROPERTIES
    PUBLIC_HEADER ${CMAKE_SOURCE_DIR}/include/slvs.h
    VERSION ${PROJECT_VERSION}
    SOVERSION 1)

if(NOT WIN32)
    install(TARGETS slvs
        LIBRARY       DESTINATION ${CMAKE_INSTALL_LIBDIR}
        ARCHIVE       DESTINATION ${CMAKE_INSTALL_LIBDIR}
        PUBLIC_HEADER DESTINATION ${CMAKE_INSTALL_INCLUDEDIR})
endif()

<<<<<<< HEAD
# solvespace dependencies

include_directories(
    ${OPENGL_INCLUDE_DIR}
    ${ZLIB_INCLUDE_DIR}
    ${PNG_PNG_INCLUDE_DIR}
    ${FREETYPE_INCLUDE_DIRS}
    ${CAIRO_INCLUDE_DIRS}
    ${Q3D_INCLUDE_DIR})

if(Backtrace_FOUND)
    include_directories(
        ${Backtrace_INCLUDE_DIRS})
endif()

if(SPACEWARE_FOUND)
    include_directories(
        ${SPACEWARE_INCLUDE_DIR})
endif()

if(OPENGL STREQUAL 3)
    set(gl_SOURCES
        render/gl3shader.cpp
        render/rendergl3.cpp)
elseif(OPENGL STREQUAL 1)
    set(gl_SOURCES
        render/rendergl1.cpp)
else()
    message(FATAL_ERROR "Unsupported OpenGL version ${OPENGL}")
endif()

set(platform_SOURCES
    ${gl_SOURCES}
    platform/entrygui.cpp)

if(WIN32)
    list(APPEND platform_SOURCES
        platform/guiwin.cpp)

    set(platform_LIBRARIES
        comctl32
        ${SPACEWARE_LIBRARIES})
elseif(APPLE)
    add_compile_options(
        -fobjc-arc)

    list(APPEND platform_SOURCES
        platform/guimac.mm)
elseif(EMSCRIPTEN)
    list(APPEND platform_SOURCES
        platform/guihtml.cpp)
else()
    list(APPEND platform_SOURCES
        platform/guigtk.cpp)

    set(platform_LIBRARIES
        ${SPACEWARE_LIBRARIES})

    foreach(pkg_config_lib GTKMM JSONC FONTCONFIG)
        include_directories(${${pkg_config_lib}_INCLUDE_DIRS})
        link_directories(${${pkg_config_lib}_LIBRARY_DIRS})
        list(APPEND platform_LIBRARIES ${${pkg_config_lib}_LIBRARIES})
    endforeach()
endif()

=======
>>>>>>> 70bde63c
set(every_platform_SOURCES
    platform/guiwin.cpp
    platform/guigtk.cpp
    platform/guimac.mm
    platform/guihtml.cpp)

# solvespace library

set(solvespace_core_gl_SOURCES
    solvespace.cpp)

add_library(solvespace-core STATIC
    dsc.h
    expr.h
    polygon.h
    sketch.h
    solvespace.h
    ui.h
    platform/platform.h
    render/render.h
    render/gl3shader.h
    srf/surface.h
    bsp.cpp
    clipboard.cpp
    confscreen.cpp
    constraint.cpp
    constrainteq.cpp
    describescreen.cpp
    draw.cpp
    drawconstraint.cpp
    drawentity.cpp
    entity.cpp
    export.cpp
    exportstep.cpp
    exportvector.cpp
    expr.cpp
    file.cpp
    generate.cpp
    graphicswin.cpp
    group.cpp
    groupmesh.cpp
    importdxf.cpp
    importidf.cpp
    importmesh.cpp
    mesh.cpp
    modify.cpp
    mouse.cpp
    polyline.cpp
    polygon.cpp
    resource.cpp
    request.cpp
    style.cpp
    system.cpp
    textscreens.cpp
    textwin.cpp
    toolbar.cpp
    ttf.cpp
    undoredo.cpp
    util.cpp
    view.cpp
    platform/platform.cpp
    platform/gui.cpp
    render/render.cpp
    render/render2d.cpp
    srf/boolean.cpp
    srf/curve.cpp
    srf/merge.cpp
    srf/ratpoly.cpp
    srf/raycast.cpp
    srf/shell.cpp
    srf/surface.cpp
    srf/surfinter.cpp
    srf/triangulate.cpp)

target_link_libraries(solvespace-core PUBLIC slvs_deps)

# solvespace translations

if(HAVE_GETTEXT)
    get_target_property(solvespace_core_SOURCES solvespace-core SOURCES)
    set(inputs
        ${solvespace_core_SOURCES}
        ${every_platform_SOURCES}
        ${solvespace_core_gl_SOURCES})

    set(templ_po   ${CMAKE_CURRENT_BINARY_DIR}/../res/messages.po)

    set(output_pot ${CMAKE_CURRENT_SOURCE_DIR}/../res/messages.pot)
    set(output_po  ${CMAKE_CURRENT_SOURCE_DIR}/../res/locales/en_US.po)
    file(GLOB locale_pos ${CMAKE_CURRENT_SOURCE_DIR}/../res/locales/*.po)

    string(REPLACE ${CMAKE_SOURCE_DIR} ${CMAKE_BINARY_DIR}
           gen_output_pot ${output_pot}.gen)
    string(REPLACE ${CMAKE_SOURCE_DIR} ${CMAKE_BINARY_DIR}
           gen_output_po ${output_po}.gen)
    foreach(locale_po ${locale_pos})
        string(REPLACE ${CMAKE_SOURCE_DIR} ${CMAKE_BINARY_DIR}
               gen_locale_po ${locale_po}.gen)
        list(APPEND gen_locale_pos ${gen_locale_po})
    endforeach()

    add_custom_command(
        OUTPUT  ${gen_output_pot}
        COMMAND ${XGETTEXT}
                --language=C++
                --keyword --keyword=_ --keyword=N_ --keyword=C_:2,1c --keyword=CN_:2,1c
                --force-po --width=100 --sort-by-file
                --package-name=SolveSpace
                --package-version=${PROJECT_VERSION}
                "--copyright-holder=the PACKAGE authors"
                --msgid-bugs-address=whitequark@whitequark.org
                --from-code=utf-8 --output=${gen_output_pot} ${inputs}
        COMMAND ${CMAKE_COMMAND} -E copy_if_different ${gen_output_pot} ${output_pot}
        DEPENDS ${inputs}
        WORKING_DIRECTORY ${CMAKE_CURRENT_SOURCE_DIR}
        COMMENT "Extracting translations"
        VERBATIM)

    file(MAKE_DIRECTORY ${CMAKE_CURRENT_BINARY_DIR}/../res/locales)

    # en_US is a bit special; we pre-fill the msgstrs from msgids, instead of (as would normally
    # happen) leaving them empty.
    add_custom_command(
        OUTPUT  ${gen_output_po}
        COMMAND ${MSGINIT}
                --locale=en_US --no-translator
                --output=${templ_po} --input=${gen_output_pot}
        COMMAND ${MSGMERGE}
                --force-po --no-fuzzy-matching
                --output=${gen_output_po} ${output_po} ${templ_po}
        COMMAND ${CMAKE_COMMAND} -E copy_if_different ${gen_output_po} ${output_po}
        DEPENDS ${gen_output_pot}
        COMMENT "Updating en_US translations"
        VERBATIM)

    foreach(locale_po ${locale_pos})
        string(REPLACE ${CMAKE_SOURCE_DIR} ${CMAKE_BINARY_DIR}
               gen_locale_po ${locale_po}.gen)

        get_filename_component(locale_name ${locale_po} NAME_WE)
        if(locale_name STREQUAL "en_US")
            continue()
        endif()

        add_custom_command(
            OUTPUT  ${gen_locale_po}
            COMMAND ${MSGMERGE}
                    --no-fuzzy-matching
                    --output=${gen_locale_po} ${locale_po} ${gen_output_pot}
            COMMAND ${CMAKE_COMMAND} -E copy_if_different ${gen_locale_po} ${locale_po}
            DEPENDS ${gen_output_pot}
            COMMENT "Updating ${locale_name} translations"
            VERBATIM)
    endforeach()

    add_custom_target(translate_solvespace
        DEPENDS ${gen_output_pot} ${gen_output_po} ${gen_locale_pos})
endif()

# solvespace graphical executable

if(ENABLE_GUI)
    add_executable(solvespace WIN32 MACOSX_BUNDLE
        ${solvespace_core_gl_SOURCES}
        platform/entrygui.cpp
        $<TARGET_PROPERTY:resources,EXTRA_SOURCES>)

    add_dependencies(solvespace
        resources)

    target_link_libraries(solvespace
        PRIVATE
        solvespace-core
        ${OPENGL_LIBRARIES})

    # OpenGL version
    if(OPENGL STREQUAL 3)
        target_sources(solvespace PRIVATE
            render/gl3shader.cpp
            render/rendergl3.cpp)
    elseif(OPENGL STREQUAL 1)
        target_sources(solvespace PRIVATE
            render/rendergl1.cpp)
    else()
        message(FATAL_ERROR "Unsupported OpenGL version ${OPENGL}")
    endif()

    # Platform-specific
    if(WIN32)
        target_sources(solvespace PRIVATE
            platform/guiwin.cpp)

        target_link_libraries(solvespace PRIVATE comctl32)
    elseif(APPLE)
        target_compile_options(solvespace PRIVATE -fobjc-arc)
        target_compile_definitions(solvespace PRIVATE GL_SILENCE_DEPRECATION)

        target_sources(solvespace PRIVATE
            platform/guimac.mm)
        set_target_properties(solvespace PROPERTIES
            OUTPUT_NAME SolveSpace
            XCODE_ATTRIBUTE_ENABLE_HARDENED_RUNTIME "YES"
            XCODE_ATTRIBUTE_PRODUCT_BUNDLE_IDENTIFIER "com.solvespace"
            RUNTIME_OUTPUT_DIRECTORY "${CMAKE_BINARY_DIR}/bin")
    else()
        target_sources(solvespace PRIVATE
            platform/guigtk.cpp)

        target_include_directories(solvespace PRIVATE SYSTEM
            ${GTKMM_INCLUDE_DIRS}
            ${JSONC_INCLUDE_DIRS}
            ${FONTCONFIG_INCLUDE_DIRS})
        target_link_directories(solvespace PRIVATE
            ${GTKMM_LIBRARY_DIRS}
            ${JSONC_LIBRARY_DIRS}
            ${FONTCONFIG_LIBRARY_DIRS})
        target_link_libraries(solvespace PRIVATE
            ${GTKMM_LIBRARIES}
            ${JSONC_LIBRARIES}
            ${FONTCONFIG_LIBRARIES})
    endif()

    if(MSVC)
        set_target_properties(solvespace PROPERTIES
            LINK_FLAGS "/MANIFEST:NO /SAFESEH:NO /INCREMENTAL:NO /OPT:REF")
<<<<<<< HEAD
    elseif(APPLE)
        set_target_properties(solvespace PROPERTIES
            OUTPUT_NAME SolveSpace)
    elseif(EMSCRIPTEN)
        set(SHELL ${CMAKE_CURRENT_SOURCE_DIR}/platform/html/emshell.html)
        set(LINK_FLAGS
            --bind --shell-file ${SHELL}
            --no-heap-copy -s ALLOW_MEMORY_GROWTH=1
            -s TOTAL_STACK=33554432 -s TOTAL_MEMORY=134217728)

        get_target_property(resource_names resources NAMES)
        foreach(resource ${resource_names})
            list(APPEND LINK_FLAGS --preload-file ${resource})
        endforeach()

        if(CMAKE_BUILD_TYPE STREQUAL Debug)
            list(APPEND LINK_FLAGS
                --emrun
                --emit-symbol-map -s DEMANGLE_SUPPORT=1
                -s SAFE_HEAP=1)
        endif()

        string(REPLACE ";" " " LINK_FLAGS "${LINK_FLAGS}")
        set_target_properties(solvespace PROPERTIES
            LINK_FLAGS "${LINK_FLAGS}")
        set_source_files_properties(platform/guihtml.cpp PROPERTIES
            OBJECT_DEPENDS ${SHELL})

        add_custom_command(
            TARGET solvespace POST_BUILD
            COMMAND ${CMAKE_COMMAND} -E copy_if_different
                    ${CMAKE_CURRENT_SOURCE_DIR}/platform/html/solvespaceui.css
                    ${EXECUTABLE_OUTPUT_PATH}/solvespaceui.css
            COMMENT "Copying UI stylesheet"
            VERBATIM)
        add_custom_command(
            TARGET solvespace POST_BUILD
            COMMAND ${CMAKE_COMMAND} -E copy_if_different
                    ${CMAKE_CURRENT_SOURCE_DIR}/platform/html/solvespaceui.js
                    ${EXECUTABLE_OUTPUT_PATH}/solvespaceui.js
            COMMENT "Copying UI script"
            VERBATIM)
=======
>>>>>>> 70bde63c
    endif()
endif()

# solvespace headless library

add_library(solvespace-headless STATIC EXCLUDE_FROM_ALL
    ${solvespace_core_gl_SOURCES}
    platform/guinone.cpp
    render/rendercairo.cpp)

target_compile_definitions(solvespace-headless
    PRIVATE HEADLESS)

target_include_directories(solvespace-headless
    INTERFACE ${CMAKE_CURRENT_SOURCE_DIR}
    PUBLIC ${EIGEN3_INCLUDE_DIRS})

target_link_libraries(solvespace-headless
    PRIVATE
    solvespace-core)

# solvespace command-line executable

if(ENABLE_CLI)
    add_executable(solvespace-cli
        platform/entrycli.cpp
        $<TARGET_PROPERTY:resources,EXTRA_SOURCES>)

    target_link_libraries(solvespace-cli
        solvespace-core
        solvespace-headless)

    add_dependencies(solvespace-cli
        resources)

    if(MSVC)
        set_target_properties(solvespace-cli PROPERTIES
            LINK_FLAGS "/INCREMENTAL:NO /OPT:REF")
    endif()
endif()

# solvespace unix package

if(NOT (WIN32 OR APPLE OR EMSCRIPTEN))
    if(ENABLE_GUI)
        install(TARGETS solvespace
            RUNTIME DESTINATION ${CMAKE_INSTALL_BINDIR})
    endif()
    if(ENABLE_CLI)
        install(TARGETS solvespace-cli
            RUNTIME DESTINATION ${CMAKE_INSTALL_BINDIR})
    endif()
endif()

# solvespace macOS package

if(APPLE)
    set(LIBOMP_LIB_PATH ${OpenMP_CXX_INCLUDE_DIRS}/../lib/libomp.dylib)
    set(LIBOMP_LINK_PATH "@executable_path/../Resources/libomp.dylib")
    set(LIBOMP_LINK_PATH_UTILS "@executable_path/SolveSpace.app/Contents/Resources/libomp.dylib")
    if(ENABLE_GUI)
        add_custom_command(TARGET solvespace POST_BUILD
            COMMAND cp -r ${CMAKE_BINARY_DIR}/Resources $<TARGET_BUNDLE_CONTENT_DIR:solvespace>
        )
        if(ENABLE_OPENMP)
            execute_process(COMMAND install_name_tool -id ${LIBOMP_LINK_PATH} ${LIBOMP_LIB_PATH})
            message("FROM " ${${LIBOMP_LIB_PATH}} "TO" $<TARGET_BUNDLE_CONTENT_DIR:solvespace>/Resources/libomp.dylib)
            add_custom_command(TARGET solvespace POST_BUILD
                COMMAND ${CMAKE_COMMAND} -E copy ${LIBOMP_LIB_PATH} $<TARGET_BUNDLE_CONTENT_DIR:solvespace>/Resources/libomp.dylib
                COMMAND install_name_tool -change ${LIBOMP_LINK_PATH} ${LIBOMP_LINK_PATH_UTILS} $<TARGET_FILE:solvespace-debugtool>
            )
        endif()
    endif()
    if(ENABLE_TESTS AND ENABLE_OPENMP)
        add_custom_command(TARGET solvespace POST_BUILD
            COMMAND install_name_tool -change ${LIBOMP_LINK_PATH} ${LIBOMP_LINK_PATH_UTILS} $<TARGET_FILE:solvespace-testsuite>)
    endif()
    if(ENABLE_CLI)
        add_custom_command(TARGET solvespace POST_BUILD
            COMMAND ${CMAKE_COMMAND} -E copy $<TARGET_FILE:solvespace-cli> $<TARGET_FILE_DIR:solvespace>
            COMMENT "Bundling executable solvespace-cli"
            VERBATIM)
    endif()
endif()<|MERGE_RESOLUTION|>--- conflicted
+++ resolved
@@ -100,7 +100,6 @@
         PUBLIC_HEADER DESTINATION ${CMAKE_INSTALL_INCLUDEDIR})
 endif()
 
-<<<<<<< HEAD
 # solvespace dependencies
 
 include_directories(
@@ -166,8 +165,6 @@
     endforeach()
 endif()
 
-=======
->>>>>>> 70bde63c
 set(every_platform_SOURCES
     platform/guiwin.cpp
     platform/guigtk.cpp
@@ -393,7 +390,6 @@
     if(MSVC)
         set_target_properties(solvespace PROPERTIES
             LINK_FLAGS "/MANIFEST:NO /SAFESEH:NO /INCREMENTAL:NO /OPT:REF")
-<<<<<<< HEAD
     elseif(APPLE)
         set_target_properties(solvespace PROPERTIES
             OUTPUT_NAME SolveSpace)
@@ -436,8 +432,6 @@
                     ${EXECUTABLE_OUTPUT_PATH}/solvespaceui.js
             COMMENT "Copying UI script"
             VERBATIM)
-=======
->>>>>>> 70bde63c
     endif()
 endif()
 
